import colors from './colors';
<<<<<<< HEAD
=======
import typography from './typography';
>>>>>>> 37066de1

const BASE_SPACING = 8;

const baseFontFamily = '"Open Sans", "Segoe UI", "Tahoma", sans-serif';

export const baseLabelStyles = {
  fontFamily: baseFontFamily,
  fontWeight: 400,
  fontSize: 12,
  padding: BASE_SPACING,
<<<<<<< HEAD
=======
  fill: '#8e9494'
>>>>>>> 37066de1
};

const centeredLabelStyles = { textAnchor: 'middle', ...baseLabelStyles };

const strokeLinecap = 'round';
const strokeLinejoin = 'round';

<<<<<<< HEAD
=======
const shadow1 = 'drop-shadow(0px 0px 1px rgba(0, 0, 0, 0.32))';

>>>>>>> 37066de1
export default {
  axis: {
    style: {
      axis: {
        fill: 'transparent',
        stroke: colors.base.gray4,
        strokeWidth: 1,
        strokeLinecap,
        strokeLinejoin,
      },
      axisLabel: baseLabelStyles,
      axisLabel: {
        ...centeredLabelStyles,
        padding: BASE_SPACING,
        stroke: 'transparent',
      },
      grid: {
        fill: 'none',
        stroke: colors.base.gray4,
<<<<<<< HEAD
        strokeDasharray: '10, 5',
=======
        strokeDasharray: '2px, 4px',
>>>>>>> 37066de1
        strokeLinecap,
        strokeLinejoin,
        pointerEvents: 'painted',
      },
      ticks: {
        fill: 'transparent',
        size: 5,
        stroke: colors.base.gray4,
        strokeWidth: 1,
        strokeLinecap,
        strokeLinejoin,
      },
      tickLabels: baseLabelStyles,
    },
  },
<<<<<<< HEAD
=======
  tooltip: {
    style: {
      fontFamily: baseFontFamily,
      fontSize: 12,
      fill: typography.heading6.color,
    },
    flyoutStyle: {
      strokeWidth: 0,
      fill: colors.background.surface,
      filter: shadow1,
    },
    flyoutPadding: {
      top: BASE_SPACING,
      bottom: BASE_SPACING,
      left: BASE_SPACING * 2,
      right: BASE_SPACING * 2,
    },
  },
>>>>>>> 37066de1
};<|MERGE_RESOLUTION|>--- conflicted
+++ resolved
@@ -1,8 +1,5 @@
 import colors from './colors';
-<<<<<<< HEAD
-=======
 import typography from './typography';
->>>>>>> 37066de1
 
 const BASE_SPACING = 8;
 
@@ -13,10 +10,7 @@
   fontWeight: 400,
   fontSize: 12,
   padding: BASE_SPACING,
-<<<<<<< HEAD
-=======
   fill: '#8e9494'
->>>>>>> 37066de1
 };
 
 const centeredLabelStyles = { textAnchor: 'middle', ...baseLabelStyles };
@@ -24,11 +18,8 @@
 const strokeLinecap = 'round';
 const strokeLinejoin = 'round';
 
-<<<<<<< HEAD
-=======
 const shadow1 = 'drop-shadow(0px 0px 1px rgba(0, 0, 0, 0.32))';
 
->>>>>>> 37066de1
 export default {
   axis: {
     style: {
@@ -48,11 +39,7 @@
       grid: {
         fill: 'none',
         stroke: colors.base.gray4,
-<<<<<<< HEAD
-        strokeDasharray: '10, 5',
-=======
         strokeDasharray: '2px, 4px',
->>>>>>> 37066de1
         strokeLinecap,
         strokeLinejoin,
         pointerEvents: 'painted',
@@ -68,8 +55,6 @@
       tickLabels: baseLabelStyles,
     },
   },
-<<<<<<< HEAD
-=======
   tooltip: {
     style: {
       fontFamily: baseFontFamily,
@@ -88,5 +73,4 @@
       right: BASE_SPACING * 2,
     },
   },
->>>>>>> 37066de1
 };