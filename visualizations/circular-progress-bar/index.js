--- conflicted
+++ resolved
@@ -12,11 +12,8 @@
 import ErrorState from '../../src/error-state';
 import NrqlQueryError from '../../src/nrql-query-error';
 import { baseLabelStyles } from '../../src/theme';
-<<<<<<< HEAD
 import { getUniqueAggregatesAndFacets } from '../../src/utils/nrql-validation-helper';
-=======
 import Colors from '../../src/colors';
->>>>>>> bd24a85b
 
 const BOUNDS = {
   X: 400,
@@ -76,16 +73,18 @@
     };
   };
 
-<<<<<<< HEAD
   nrqlInputIsValid = (data) => {
     const { data: seriesEntries } = data[0];
     const { uniqueAggregates, uniqueFacets } = getUniqueAggregatesAndFacets(
       data
     );
-
-    const numOfAggregates = uniqueAggregates.size;
-    const numOfFacets = uniqueFacets.size;
-=======
+    const isNonTimeseries = seriesEntries.length === 1;
+
+    return (
+      uniqueAggregates.size === 1 && uniqueFacets.size === 0 && isNonTimeseries
+    );
+  };
+
   getColor = (value, colorFromData) => {
     const { red6: red, green6: green } = Colors.base;
     const {
@@ -103,23 +102,6 @@
     }
 
     return value < threshold ? green : red;
-  };
-
-  validateNRQLInput = (data) => {
-    const {
-      data: seriesEntries,
-      metadata: { groups },
-    } = data[0];
-
-    const numOfAggregates = groups.filter(
-      ({ type }) => type === 'function'
-    ).length;
-
-    const numOfFacets = groups.filter(({ type }) => type === 'facet').length;
->>>>>>> bd24a85b
-    const isNonTimeseries = seriesEntries.length === 1;
-
-    return numOfAggregates === 1 && numOfFacets === 0 && isNonTimeseries;
   };
 
   render() {
