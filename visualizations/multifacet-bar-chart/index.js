--- conflicted
+++ resolved
@@ -201,11 +201,7 @@
                   <VictoryStack>
                     {transformedData.map((series) => (
                       <VictoryBar
-<<<<<<< HEAD
                         labelComponent={<Tooltip/>}
-=======
-                        labelComponent={<VictoryTooltip constrainToVisibleArea />}
->>>>>>> 13ac3dd1
                         data={series}
                         style={{
                           data: {
