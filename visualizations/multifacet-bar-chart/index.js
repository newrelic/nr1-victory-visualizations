--- conflicted
+++ resolved
@@ -1,5 +1,13 @@
 import React from 'react';
 import PropTypes from 'prop-types';
+import {
+  Card,
+  CardBody,
+  HeadingText,
+  NrqlQuery,
+  Spinner,
+  AutoSizer,
+} from 'nr1';
 import {
   VictoryAxis,
   VictoryBar,
@@ -8,6 +16,7 @@
   VictoryStack,
   VictoryTooltip,
 } from 'victory';
+
 import ErrorState from '../../src/error-state';
 import Legend from '../../src/legend';
 import NrqlQueryError from '../../src/nrql-query-error';
@@ -16,28 +25,6 @@
 import truncateLabel from '../../src/utils/truncate-label';
 import { getFacetLabel } from '../../src/utils/facets';
 import { formatTicks, typeToUnit } from '../../src/utils/units';
-
-import {
-  Card,
-  CardBody,
-  HeadingText,
-  NrqlQuery,
-  Spinner,
-  AutoSizer,
-} from 'nr1';
-<<<<<<< HEAD
-=======
-
-const validateNRQLInput = (data) => {
-  const { groups } = data[0].metadata;
-
-  const numOfAggregates = groups.filter(
-    ({ type }) => type === 'function'
-  ).length;
-  const numOfFacets = groups.filter(({ type }) => type === 'facet').length;
->>>>>>> d4a15151
-
-import theme from '../../src/theme';
 import { getUniqueAggregatesAndFacets } from '../../src/utils/nrql-validation-helper';
 
 /**
@@ -148,8 +135,9 @@
   };
 
   validateNRQLInput = (data) => {
-    const { uniqueAggregates, uniqueFacets } =
-      getUniqueAggregatesAndFacets(data);
+    const { uniqueAggregates, uniqueFacets } = getUniqueAggregatesAndFacets(
+      data
+    );
 
     const numOfAggregates = uniqueAggregates.size;
     const numOfFacets = uniqueFacets.size;
