import React from 'react';
import PropTypes from 'prop-types';
import {
  VictoryBar,
  VictoryChart,
  VictoryContainer,
  VictoryStack,
  VictoryAxis,
  VictoryTooltip,
} from 'victory';
import ErrorState from '../../src/error-state';
import Legend from '../../src/legend';
import NrqlQueryError from '../../src/nrql-query-error';

import {
  Card,
  CardBody,
  HeadingText,
  NrqlQuery,
  Spinner,
  AutoSizer,
} from 'nr1';
<<<<<<< HEAD
import { getUniqueAggregatesAndFacets } from '../../src/utils/nrql-validation-helper';
=======
import theme from '../../src/theme';

const validateNRQLInput = (data) => {
  const { groups } = data[0].metadata;

  const numOfAggregates = groups.filter(
    ({ type }) => type === 'function'
  ).length;
  const numOfFacets = groups.filter(({ type }) => type === 'facet').length;

  if (numOfAggregates === 1 && numOfFacets > 0) {
    return true;
  }

  return false;
};
>>>>>>> 37066de1

/**
 * Returns the number of bars that will be shown in the stacked bar chart
 * with a stack of "bar segments" being one "bar".
 *
 * @param {{x: string, y: number, color: string, segmentLabel: string}[][]} data
 * @returns number
 */
const getBarCount = (data) => {
  return data.reduce((acc, series) => {
    // x on barSegment is the bar label which acts as a unique key added to the Set
    series.forEach((barSegment) => acc.add(barSegment.x));
    return acc;
  }, new Set()).size;
};

export default class MultiFacetBarChartVisualization extends React.Component {
  // Custom props you wish to be configurable in the UI must also be defined in
  // the nr1.json file for the visualization. See docs for more details.
  static propTypes = {
    /**
     * An array of objects consisting of a nrql `query` and `accountId`.
     * This should be a standard prop for any NRQL based visualizations.
     */
    nrqlQueries: PropTypes.arrayOf(
      PropTypes.shape({
        accountId: PropTypes.number,
        query: PropTypes.string,
      })
    ),
  };

  /**
   * Get the bar segment label and its corresponding bar label using the `value`
   * property of entries in `metadata.groups` where `type` === "facet".
   *
   * The returned `segmentLabel` comes from the value of the last FACET clause
   * attribute. The returned `barLabel` is a comma separated string of all but
   * the last FACET clause attribute.
   *
   * @param {{type: string, value: string}[]} groups
   * @returns {{barLabel: string, segmentLabel: string}}
   */
  getFacetLabels = (groups) => {
    const facetEntries = groups?.filter(({ type }) => type === 'facet');
    return facetEntries.reduce(
      (acc, { value }, index) => {
        if (index === facetEntries?.length - 1) {
          acc.segmentLabel = value;
        } else {
          acc.barLabel = Boolean(acc.barLabel)
            ? `${acc.barLabel}, ${value}`
            : value;
        }
        return acc;
      },
      { barLabel: undefined, segmentLabel: undefined }
    );
  };

  /**
   * Transforms NrqlQuery output to a form easy to pass to a set of VictoryBar
   * components.
   *
   * Uses `metdata.color` for the bar fill colors.
   *
   * Builds labels for bars and bar segements using the `value` property on
   * `metadata.groups` entries where `type` === "facet".
   *
   * Uses the `y` property on the data array entry for y axis values.
   *
   * @param {{data: {y}[], metadata: { color: string, groups: {type: string, value: string}[]} }[]} rawData
   * @returns {{x: string, y: number, color: string, segmentLabel: string}[][]}
   */
  transformData = (rawData) => {
    const colorsBySegmentLabel = new Map();

    // Gather values for each bar data series.
    const facetBreakdown = rawData.reduce((acc, curr) => {
      const { metadata, data } = curr;
      const { barLabel, segmentLabel } = this.getFacetLabels(metadata?.groups);

      if (!colorsBySegmentLabel.has(segmentLabel)) {
        colorsBySegmentLabel.set(segmentLabel, metadata?.color);
      }

      if (acc[segmentLabel]) {
        acc[segmentLabel][barLabel] = data[0].y;
      } else {
        acc[segmentLabel] = {
          [barLabel]: data[0].y,
        };
      }

      return acc;
    }, {});

    // Convert tiered object into an array of arrays for easy use in the stacked
    // VictoryBar components.
    return Object.entries(facetBreakdown).map(([segmentLabel, entry]) => {
      return Object.entries(entry).map(([barLabel, value]) => ({
        label: [`${segmentLabel}`, `${value.toLocaleString()}`],
        segmentLabel,
        x: barLabel,
        y: value,
        color: colorsBySegmentLabel.get(segmentLabel),
      }));
    });
  };

  validateNRQLInput = (data) => {
    const { uniqueAggregates, uniqueFacets } =
      getUniqueAggregatesAndFacets(data);

    const numOfAggregates = uniqueAggregates.size;
    const numOfFacets = uniqueFacets.size;

    return numOfAggregates === 1 && numOfFacets > 0;
  };

  render() {
    const { nrqlQueries } = this.props;

    const nrqlQueryPropsAvailable =
      nrqlQueries &&
      nrqlQueries[0] &&
      nrqlQueries[0].accountId &&
      nrqlQueries[0].query;

    if (!nrqlQueryPropsAvailable) {
      return <EmptyState />;
    }

    return (
      <AutoSizer className="MultiFacetBarChartVisualization">
        {({ width, height }) => (
          <NrqlQuery
            query={nrqlQueries[0].query}
            accountId={parseInt(nrqlQueries[0].accountId)}
            pollInterval={NrqlQuery.AUTO_POLL_INTERVAL}
          >
            {({ data, loading, error }) => {
              if (loading) {
                return <Spinner />;
              }

              if (error) {
                return <ErrorState />;
              }

              const isInputValid = this.validateNRQLInput(data);

              if (!isInputValid) {
                return (
                  <NrqlQueryError
                    title="Unsupported NRQL query"
                    description="The provided NRQL query is not supported by this visualization. Please make sure to have 1 aggregate function in the SELECT clause and at least one FACET clause."
                  />
                );
              }

              const transformedData = this.transformData(data);
              const legendItems = transformedData.reduce((acc, curr) => {
                curr.forEach(({ color, segmentLabel }) => {
                  if (!acc.some(({ label }) => label === segmentLabel)) {
                    acc.push({ label: segmentLabel, color });
                  }
                });
                return acc;
              }, []);

              const chartLeftPadding = 100;
              const chartRightPadding = 25;
              const legendHeight = 50;
              const spaceBelowLegend = 16;

              const barCount = getBarCount(transformedData);
              const xDomainWidth = width - chartLeftPadding - chartRightPadding;
              // set the width of stacked bars so that they take up about 60% of the width
              const barWidth = (xDomainWidth * 0.6) / barCount;

              return (
                <>
                  <VictoryChart
                    containerComponent={<VictoryContainer responsive={false} />}
                    width={width}
                    height={height - legendHeight - spaceBelowLegend}
                    padding={{
                      top: 16,
                      bottom: 40,
                      left: chartLeftPadding,
                      right: chartRightPadding,
                    }}
                    domainPadding={{
                      x: barWidth / 2,
                    }}
                    theme={theme}
                  >
                    <VictoryAxis
                      style={{
                        grid: {
                          stroke: 'none',
                        },
                      }}
                    />
                    <VictoryAxis
                      dependentAxis
                      tickCount={12}
                      tickFormat={(t) => `${Math.round(t * 10) / 10}`}
                    />
                    <VictoryStack>
                      {transformedData.map((series) => (
                        <VictoryBar
                          barWidth={barWidth}
                          labelComponent={
                            <VictoryTooltip
                              horizontal
                              dy={({ datum, scale }) =>
                                scale.y(Math.abs(datum._y1 - datum._y0) / 2) -
                                scale.y(datum._y)
                              }
                              dx={barWidth / 2}
                              constrainToVisibleArea
                              pointerLength={8}
                              flyoutStyle={{
                                stroke: ({ datum }) => datum.color, 
                                strokeWidth: 2, 
                                filter: 'none'
                              }}
                            />
                          }
                          data={series}
                          style={{
                            data: {
                              fill: ({ datum }) => datum.color,
                            },
                          }}
                        />
                      ))}
                    </VictoryStack>
                  </VictoryChart>
                  <Legend
                    style={{
                      height: legendHeight,
                      marginLeft: chartLeftPadding,
                      marginRight: chartRightPadding,
                    }}
                    items={legendItems}
                  />
                </>
              );
            }}
          </NrqlQuery>
        )}
      </AutoSizer>
    );
  }
}

const EmptyState = () => (
  <Card className="EmptyState">
    <CardBody className="EmptyState-cardBody">
      <HeadingText
        spacingType={[HeadingText.SPACING_TYPE.LARGE]}
        type={HeadingText.TYPE.HEADING_3}
      >
        Please provide a NRQL query & account ID pair
      </HeadingText>
      <HeadingText
        spacingType={[HeadingText.SPACING_TYPE.MEDIUM]}
        type={HeadingText.TYPE.HEADING_4}
      >
        An example NRQL query you can try is:
      </HeadingText>
      <code>
        FROM Transaction SELECT average(duration) FACET environment, appName
      </code>
      <HeadingText>
        where the color will be mapped to the last facet entry. In this case,
        our last facet appName, will be denoted by different colors.
      </HeadingText>
    </CardBody>
  </Card>
);<|MERGE_RESOLUTION|>--- conflicted
+++ resolved
@@ -20,26 +20,9 @@
   Spinner,
   AutoSizer,
 } from 'nr1';
-<<<<<<< HEAD
+
+import theme from '../../src/theme';
 import { getUniqueAggregatesAndFacets } from '../../src/utils/nrql-validation-helper';
-=======
-import theme from '../../src/theme';
-
-const validateNRQLInput = (data) => {
-  const { groups } = data[0].metadata;
-
-  const numOfAggregates = groups.filter(
-    ({ type }) => type === 'function'
-  ).length;
-  const numOfFacets = groups.filter(({ type }) => type === 'facet').length;
-
-  if (numOfAggregates === 1 && numOfFacets > 0) {
-    return true;
-  }
-
-  return false;
-};
->>>>>>> 37066de1
 
 /**
  * Returns the number of bars that will be shown in the stacked bar chart
