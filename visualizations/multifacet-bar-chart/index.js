--- conflicted
+++ resolved
@@ -15,6 +15,7 @@
 import theme from '../../src/theme';
 import truncateLabel from '../../src/utils/truncate-label';
 import { getFacetLabel } from '../../src/utils/facets';
+import { formatTicks, typeToUnit } from '../../src/utils/units';
 
 import {
   Card,
@@ -24,11 +25,6 @@
   Spinner,
   AutoSizer,
 } from 'nr1';
-<<<<<<< HEAD
-=======
-import theme from '../../src/theme';
-import { formatTicks, typeToUnit } from '../../src/utils/units';
->>>>>>> 1766e05e
 
 const validateNRQLInput = (data) => {
   const { groups } = data[0].metadata;
@@ -88,27 +84,12 @@
    * @returns {{barLabel: string, segmentLabel: string}}
    */
   getFacetLabels = (groups) => {
-<<<<<<< HEAD
     const facetGroups = groups.filter(({ type }) => type === 'facet');
 
     return {
       barLabel: getFacetLabel(facetGroups.slice(0, -1)),
       segmentLabel: facetGroups[facetGroups.length - 1].value,
     };
-=======
-    const facetEntries = groups?.filter(({ type }) => type === 'facet');
-    return facetEntries.reduce(
-      (acc, { value }, index) => {
-        if (index === facetEntries?.length - 1) {
-          acc.segmentLabel = value;
-        } else {
-          acc.barLabel = acc.barLabel ? `${acc.barLabel}, ${value}` : value;
-        }
-        return acc;
-      },
-      { barLabel: undefined, segmentLabel: undefined }
-    );
->>>>>>> 1766e05e
   };
 
   /**
