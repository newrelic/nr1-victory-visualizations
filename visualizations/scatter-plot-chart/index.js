--- conflicted
+++ resolved
@@ -57,17 +57,12 @@
                 return <ErrorState />;
               }
 
-<<<<<<< HEAD
-              // console.log('data', data);
-
-=======
               if (!data.length) {
                 return <NoDataState />;
               }
 
               console.log('data', data);
 
->>>>>>> fd91367a
               return (
                 <VictoryChart
                   theme={VictoryTheme.material}
