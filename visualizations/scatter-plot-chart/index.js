--- conflicted
+++ resolved
@@ -8,16 +8,7 @@
   Spinner,
   AutoSizer,
 } from 'nr1';
-<<<<<<< HEAD
-import {
-  VictoryChart,
-  VictoryScatter,
-  VictoryTheme,
-  VictoryAxis,
-} from 'victory';
-=======
-import { VictoryChart, VictoryScatter, VictoryContainer } from 'victory';
->>>>>>> a684b755
+import { VictoryChart, VictoryScatter, VictoryContainer, VictoryAxis } from 'victory';
 import Legend from '../../src/legend';
 import NrqlQueryError from '../../src/nrql-query-error/nrql-query-error';
 import theme from '../../src/theme';
@@ -257,10 +248,7 @@
               }
               const { uniqueAggregates } = getUniqueAggregatesAndFacets(data);
               const series = this.transformData(data);
-<<<<<<< HEAD
-
-=======
->>>>>>> a684b755
+
               const legendItems = series.reduce((acc, curr) => {
                 if (!acc.some(({ label }) => label === curr.facetGroupName)) {
                   acc.push({ label: curr.facetGroupName, color: curr.color });
@@ -271,7 +259,7 @@
               const chartLeftPadding = 100;
               const chartRightPadding = 25;
               const legendHeight = 50;
-<<<<<<< HEAD
+              const spaceBelowLegend = 16;
 
               const xAxisLabelProps = this.getXAxisLabelProps(
                 data,
@@ -291,7 +279,18 @@
 
               return (
                 <>
-                  <VictoryChart theme={VictoryTheme.material}>
+                  <VictoryChart
+                    containerComponent={<VictoryContainer responsive={false} />}
+                    width={width}
+                    height={height - legendHeight - spaceBelowLegend}
+                    padding={{
+                      top: 16,
+                      bottom: 40,
+                      left: chartLeftPadding,
+                      right: chartRightPadding,
+                    }}
+                    theme={theme}
+                  >
                     <VictoryAxis
                       {...xAxisLabelProps}
                       style={{
@@ -306,36 +305,12 @@
                       }}
                     />
                     <VictoryScatter
-                      size={7}
-=======
-              const spaceBelowLegend = 16;
-
-              return (
-                <>
-                  <VictoryChart
-                    containerComponent={<VictoryContainer responsive={false} />}
-                    width={width}
-                    height={height - legendHeight - spaceBelowLegend}
-                    padding={{
-                      top: 16,
-                      bottom: 40,
-                      left: chartLeftPadding,
-                      right: chartRightPadding,
-                    }}
-                    theme={theme}
-                  >
-                    <VictoryScatter
                       size={defaultPlotSize}
->>>>>>> a684b755
                       data={series}
                       style={{
                         data: {
                           fill: ({ datum }) => datum.color,
                           fillOpacity: 0.7,
-<<<<<<< HEAD
-                          strokeWidth: 3,
-=======
->>>>>>> a684b755
                         },
                       }}
                     />
