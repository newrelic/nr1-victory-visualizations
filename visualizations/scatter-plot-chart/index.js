import React from 'react';
import PropTypes from 'prop-types';
import {
  Card,
  CardBody,
  HeadingText,
  NrqlQuery,
  Spinner,
  AutoSizer,
} from 'nr1';
<<<<<<< HEAD
import {
  VictoryChart,
  VictoryScatter,
  VictoryContainer,
  VictoryTheme,
} from 'victory';
import Legend from '../../src/legend';
=======
import { VictoryChart, VictoryScatter } from 'victory';
>>>>>>> 6160d7c0
import NrqlQueryError from '../../src/nrql-query-error/nrql-query-error';
import theme from '../../src/theme';
import {
  getUniqueAggregatesAndFacets,
  getUniqueNonAggregates,
} from '../../src/utils/nrql-validation-helper';
import NoDataState from '../../src/no-data-state';
import { getFacetLabel } from '../../src/utils/facets';

export default class ScatterPlotChartVisualization extends React.Component {
  // Custom props you wish to be configurable in the UI must also be defined in
  // the nr1.json file for the visualization. See docs for more details.
  static propTypes = {
    /**
     * An array of objects consisting of a nrql `query` and `accountId`.
     * This should be a standard prop for any NRQL based visualizations.
     */
    nrqlQueries: PropTypes.arrayOf(
      PropTypes.shape({
        accountId: PropTypes.number,
        query: PropTypes.string,
      })
    ),
  };

  getAggregatesData = (rawData) => {
    const facetGroupData = rawData.reduce((acc, { data, metadata }) => {
      const facetGroupName = getFacetLabel(metadata?.groups);
      const dataValue = data?.[0]?.y;
      const unitType = metadata.units_data.y;

      acc[facetGroupName]
        ? acc[facetGroupName].y
          ? (acc[facetGroupName] = {
              ...acc[facetGroupName],
              size: dataValue,
            })
          : (acc[facetGroupName] = {
              ...acc[facetGroupName],
              y: dataValue,
            })
        : (acc[facetGroupName] = {
            color: metadata?.color,
            x: dataValue,
          });

      return acc;
    }, {});

    return Object.entries(facetGroupData).map(
      ([facetGroupName, facetGroupData]) => ({
        facetGroupName,
        ...facetGroupData,
      })
    );
  };

  getNonAggregatesData = (rawData) => {
    const { uniqueNonAggregates } = getUniqueNonAggregates(rawData);
    const attributeNames = Array.from(uniqueNonAggregates);
    const series = rawData[0].data.map((point) => {
      const datapoint = {
        x: point[attributeNames[0]],
        y: point[attributeNames[1]],
        color: rawData[0].metadata.color,
      };
      if (point[attributeNames[2]]) datapoint.size = point[attributeNames[2]];

      return datapoint;
    });
    return series;
  };

  transformData = (data) => {
    const { uniqueAggregates } = getUniqueAggregatesAndFacets(data);
    const { uniqueNonAggregates } = getUniqueNonAggregates(data);
    let series;

    if (uniqueNonAggregates.size > 1) {
      series = this.getNonAggregatesData(data);
    } else if (uniqueAggregates.size > 1) {
      series = this.getAggregatesData(data);
    }
    return series;
  };

  nrqlInputIsValid = (data) => {
    const { uniqueAggregates } = getUniqueAggregatesAndFacets(data);
    const { uniqueNonAggregates } = getUniqueNonAggregates(data);

    return uniqueAggregates.size >= 2 || uniqueNonAggregates.size >= 2;
  };

  render() {
    const { nrqlQueries } = this.props;
    const nrqlQueryPropsAvailable =
      nrqlQueries &&
      nrqlQueries[0] &&
      nrqlQueries[0].accountId &&
      nrqlQueries[0].query;

    if (!nrqlQueryPropsAvailable) {
      return <EmptyState />;
    }

    const defaultPlotSize = 1;

    return (
      <AutoSizer>
        {({ width, height }) => (
          <NrqlQuery
            query={nrqlQueries[0].query}
            accountId={parseInt(nrqlQueries[0].accountId)}
            pollInterval={NrqlQuery.AUTO_POLL_INTERVAL}
          >
            {({ data, loading, error }) => {
              if (loading) {
                return <Spinner />;
              }

              if (error && data === null) {
                return (
                  <NrqlQueryError
                    title="NRQL Syntax Error"
                    description={error.message}
                  />
                );
              }

              if (!data.length) {
                return <NoDataState />;
              }

              if (!this.nrqlInputIsValid(data)) {
                return (
                  <NrqlQueryError
                    title="Unsupported NRQL query"
                    description="The provided NRQL query is not supported by this visualization. This chart supports non-aggregate and aggregate queries with an optional FACET clause. Please make sure to have 2-3 aggregate functions or 2-3 attributes in the SELECT clause."
                  />
                );
              }
              const { uniqueAggregates } = getUniqueAggregatesAndFacets(data);
              const series = this.transformData(data);
              const legendItems = series.reduce((acc, curr) => {
                if (!acc.some(({ label }) => label === curr.facetGroupName)) {
                  acc.push({ label: curr.facetGroupName, color: curr.color });
                }
                return acc;
              }, []);

              const chartLeftPadding = 100;
              const chartRightPadding = 25;
              const legendHeight = 50;
              const spaceBelowLegend = 16;

              return (
<<<<<<< HEAD
                <>
                  <VictoryChart
                    containerComponent={<VictoryContainer responsive={false} />}
                    width={width}
                    height={height - legendHeight - spaceBelowLegend}
                    padding={{
                      top: 16,
                      bottom: 40,
                      left: chartLeftPadding,
                      right: chartRightPadding,
=======
                <VictoryChart theme={theme}>
                  <VictoryScatter
                    size={defaultPlotSize}
                    data={series}
                    style={{
                      data: {
                        fill: ({ datum }) => datum.color,
                        fillOpacity: 0.7,
                      },
>>>>>>> 6160d7c0
                    }}
                    theme={VictoryTheme.material}
                  >
                    <VictoryScatter
                      size={defaultPlotSize}
                      data={series}
                      style={{
                        data: {
                          fill: ({ datum }) => datum.color,
                          fillOpacity: 0.7,
                        },
                      }}
                    />
                  </VictoryChart>
                  {uniqueAggregates.size > 1 && (
                    <Legend
                      style={{
                        height: legendHeight,
                        marginLeft: chartLeftPadding,
                        marginRight: chartRightPadding,
                      }}
                      items={legendItems}
                    />
                  )}
                </>
              );
            }}
          </NrqlQuery>
        )}
      </AutoSizer>
    );
  }
}

const EmptyState = () => (
  <Card className="EmptyState">
    <CardBody className="EmptyState-cardBody">
      <HeadingText
        spacingType={[HeadingText.SPACING_TYPE.LARGE]}
        type={HeadingText.TYPE.HEADING_3}
      >
        Please provide at least one NRQL query & account ID pair
      </HeadingText>
      <HeadingText
        spacingType={[HeadingText.SPACING_TYPE.MEDIUM]}
        type={HeadingText.TYPE.HEADING_4}
      >
        An example NRQL query you can try is:
      </HeadingText>
      <code>
        FROM Transaction SELECT average(duration), max(totalTime),
        max(databaseDuration) FACET appName
      </code>
    </CardBody>
  </Card>
);

const ErrorState = () => (
  <Card className="ErrorState">
    <CardBody className="ErrorState-cardBody">
      <HeadingText
        className="ErrorState-headingText"
        spacingType={[HeadingText.SPACING_TYPE.LARGE]}
        type={HeadingText.TYPE.HEADING_3}
      >
        Oops! Something went wrong.
      </HeadingText>
    </CardBody>
  </Card>
);<|MERGE_RESOLUTION|>--- conflicted
+++ resolved
@@ -8,17 +8,8 @@
   Spinner,
   AutoSizer,
 } from 'nr1';
-<<<<<<< HEAD
-import {
-  VictoryChart,
-  VictoryScatter,
-  VictoryContainer,
-  VictoryTheme,
-} from 'victory';
+import { VictoryChart, VictoryScatter, VictoryContainer } from 'victory';
 import Legend from '../../src/legend';
-=======
-import { VictoryChart, VictoryScatter } from 'victory';
->>>>>>> 6160d7c0
 import NrqlQueryError from '../../src/nrql-query-error/nrql-query-error';
 import theme from '../../src/theme';
 import {
@@ -175,7 +166,6 @@
               const spaceBelowLegend = 16;
 
               return (
-<<<<<<< HEAD
                 <>
                   <VictoryChart
                     containerComponent={<VictoryContainer responsive={false} />}
@@ -186,19 +176,8 @@
                       bottom: 40,
                       left: chartLeftPadding,
                       right: chartRightPadding,
-=======
-                <VictoryChart theme={theme}>
-                  <VictoryScatter
-                    size={defaultPlotSize}
-                    data={series}
-                    style={{
-                      data: {
-                        fill: ({ datum }) => datum.color,
-                        fillOpacity: 0.7,
-                      },
->>>>>>> 6160d7c0
                     }}
-                    theme={VictoryTheme.material}
+                    theme={theme}
                   >
                     <VictoryScatter
                       size={defaultPlotSize}
