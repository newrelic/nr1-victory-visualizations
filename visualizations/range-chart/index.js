--- conflicted
+++ resolved
@@ -189,20 +189,4 @@
     </CardBody>
   </Card>
 );
-<<<<<<< HEAD
-=======
 
-const ErrorState = () => (
-  <Card className="ErrorState">
-    <CardBody className="ErrorState-cardBody">
-      <HeadingText
-        className="ErrorState-headingText"
-        spacingType={[HeadingText.SPACING_TYPE.LARGE]}
-        type={HeadingText.TYPE.HEADING_3}
-      >
-        Oops! Something went wrong.
-      </HeadingText>
-    </CardBody>
-  </Card>
-);
->>>>>>> 524de7c3
