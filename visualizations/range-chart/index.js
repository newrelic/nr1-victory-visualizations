--- conflicted
+++ resolved
@@ -8,15 +8,13 @@
   Spinner,
   AutoSizer,
 } from 'nr1';
-import { VictoryChart, VictoryBar, VictoryAxis, VictoryTooltip } from 'victory';
+import { VictoryChart, VictoryBar, VictoryTooltip } from 'victory';
 
 import ErrorState from '../../src/error-state';
-<<<<<<< HEAD
 import NrqlQueryError from '../../src/nrql-query-error';
+
+import theme from '../../src/theme';
 import { getUniqueAggregatesAndFacets } from '../../src/utils/nrql-validation-helper';
-=======
-import theme from '../../src/theme';
->>>>>>> 37066de1
 
 export default class RangeChartVisualization extends React.Component {
   // Custom props you wish to be configurable in the UI must also be defined in
